[package]
name = "dioxus-motion"
description = "Animations library for Dioxus."
version = "0.3.1"
edition = "2021"
license = "MIT"
authors = ["Sabin Regmi <get2sabin@gmail.com>"]
readme = "./README.md"
homepage = "https://wheregmis.github.io"
repository = "https://github.com/wheregmis/dioxus-motion.git"
keywords = ["dioxus", "animations"]
categories = ["graphics", "gui"]

[dependencies]
easer = "0.3.0"
futures-util = { version = "0.3.31", default-features = false }
instant = { version = "0.1.13", optional = true }
wasm-bindgen = { version = "0.2.100", optional = true, default-features = false }
web-sys = { version = "0.3.77", optional = true, default-features = false, features = [
    "Window",
] }
futures-channel = { version = "0.3.31", default-features = false }
# For desktop platforms
tokio = { version = "1.43.0", optional = true, default-features = false }
# For transitions
dioxus-motion-transitions-macro = { path = "packages/dioxus-motion-transitions-macro", version = "0.1.0", optional = true }
dioxus = { git = "https://github.com/wheregmis/dioxus.git", branch = "main", features = [
    "router",
] }


[features]
default = ["web"]
web = ["wasm-bindgen", "web-sys", "instant/wasm-bindgen"]
desktop = ["tokio", "instant"]
transitions = ["dioxus-motion-transitions-macro"]


[profile]

[profile.wasm-dev]
inherits = "dev"
opt-level = 1

[profile.server-dev]
inherits = "dev"

[profile.android-dev]
inherits = "dev"

[profile.dev]
debug = 0
opt-level = 0
incremental = true
overflow-checks = false
lto = "thin"
panic = "unwind"
split-debuginfo = "unpacked"
strip = "debuginfo"

[profile.release]
codegen-units = 1 # Allows LLVM to perform better optimization.
lto = true        # Enables link-time-optimizations.
opt-level = "s"   # Prioritizes small binary size. Use `3` if you prefer speed.
panic = "abort"   # Higher performance by disabling panic handlers.
strip = true      # Ensures debug symbols are removed.

[workspace]
<<<<<<< HEAD
members = ["crates/route_transitions", ".", "docs"]
resolver = "2"
=======
members = ["packages/dioxus-motion-transitions-macro", "."]
resolver = "3"
>>>>>>> 67647a2a
<|MERGE_RESOLUTION|>--- conflicted
+++ resolved
@@ -66,10 +66,5 @@
 strip = true      # Ensures debug symbols are removed.
 
 [workspace]
-<<<<<<< HEAD
-members = ["crates/route_transitions", ".", "docs"]
-resolver = "2"
-=======
 members = ["packages/dioxus-motion-transitions-macro", "."]
-resolver = "3"
->>>>>>> 67647a2a
+resolver = "3"